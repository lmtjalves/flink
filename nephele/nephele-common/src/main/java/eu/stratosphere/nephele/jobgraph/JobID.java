--- conflicted
+++ resolved
@@ -23,11 +23,7 @@
  * 
  * @author warneke
  */
-<<<<<<< HEAD
-public class JobID extends AbstractID {
-=======
-public final class JobID extends ID {
->>>>>>> d0c21f4c
+public final class JobID extends AbstractID {
 	/**
 	 * Constructs a new random ID from a uniform distribution.
 	 */
